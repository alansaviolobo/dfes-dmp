<!DOCTYPE html>
<html lang="en">

<head>
    <meta charset="UTF-8">
    <meta name="viewport" content="width=device-width, initial-scale=1.0">

    <!-- Global Variables -->
    <script>
        window.amche = {};
        window.amche.ENABLE_INTRO_CONTENT = false; // Set to true to enable intro content auto-loading
        window.amche.MAPBOXGL_ACCESS_TOKEN = 'pk.eyJ1IjoicGxhbmVtYWQiLCJhIjoiY2l3ZmNjNXVzMDAzZzJ0cDV6b2lkOG9odSJ9.eep6sUoBS0eMN4thZUWpyQ'; // Mapbox Token by OpenStreetMap India Community for amche.in
        window.amche.GOOGLE_ANALYTICS = 'G-FBVGZ4HJV0';
        window.amche.DOMAIN_URL = 'amche.in';
        window.amche.DEFAULT_ATLAS = '/config/index.atlas.json';
    </script>

    <title>amche.in - Interactive 3D Atlas</title>
    <link rel="canonical" href="https://amche.in" />
    <link rel="manifest" href="/manifest.json">

    <!-- Favicon -->
    <link rel="icon" href="/assets/img/favicon.ico" type="image/x-icon">
    <link rel="apple-touch-icon" href="/assets/img/icon-192x192.png">

    <!--
    SEO and Social Media Meta Tags
    Customize this to ensure proper SEO for the application
     -->
    <meta name="keywords"
        content="community mapping, community atlas,  Goa maps, land use zones, cadastral maps, Goa construction sites, Goa coastal zones, CZMP, Survey of India, Goa terrain, Goa RDP, Goa hill slopes, interactive mapping, Goa community mapping, Goa land records, decentralized planning, masterplans, land records, land use zones, cadastral maps, construction sites, coastal zones, hill slopes, regional development plans, user contributed map annotations, human footprint, climate change, nasa data, worldview data" />

    <meta name="description"
        content="Explore and create various maps for free using this citizen maintained digital mapping resource. Made in Goa, for the world." />

    <!-- Open Graph Meta Tags for Social Media -->
    <meta property="og:title" content="amche.in - community map atlas" />
    <meta property="og:description"
        content="Explore free 3D maps from your local government and community. Run by citizen volunteers from Goa, India." />
    <meta property="og:type" content="website" />
    <meta property="og:url" content="https://amche.in" />
    <meta property="og:image" content="https://amche.in/assets/img/og_image.jpg" />
    <meta property="og:site_name" content="amche.in" />
    <meta property="og:locale" content="en_IN" />

    <!-- Twitter Card Meta Tags -->
    <meta name="twitter:card" content="summary_large_image" />
    <meta name="twitter:title" content="amche.in - Interactive 3D Atlas" />
    <meta name="twitter:description"
        content="A customizable and interactive 3D map explorer with various map layers from Government and open datasets like OpenStreetMap project. View landuse plans, parcels, administrative boundaries, natural hazards, protected areas, regulatory boundaries, street map features and more." />
    <meta name="twitter:image" content="https://amche.in/assets/img/og_image.jpg" />

    <!-- Progressive Web App Meta Tags -->
    <meta name="theme-color" content="#000000">
    <meta name="apple-mobile-web-app-capable" content="yes">
    <meta name="mobile-web-app-capable" content="yes">
    <meta name="apple-mobile-web-app-status-bar-style" content="black-translucent">
    <meta name="apple-mobile-web-app-title" content="amche.in">

    <link rel="preconnect" href="https://fonts.googleapis.com" crossorigin />
    <link rel="preconnect" href="https://cdn.jsdelivr.net" />
<<<<<<< HEAD
=======
    <link rel="preload" as="fetch" crossorigin="anonymous" href="config/_defaults.json" />
    <!-- Add this in the head section, before the map-init.js script -->
>>>>>>> cd8cfb9a

    <link rel="preload" as="style" onload="this.onload=null;this.rel='stylesheet'"
        href="https://fonts.googleapis.com/css2?family=Open+Sans:wght@600&display=swap">
    <link rel="preload" as="style" onload="this.onload=null;this.rel='stylesheet'"
        href="https://cdn.jsdelivr.net/npm/mapbox-gl@3.16.0/dist/mapbox-gl.min.css">
    <link rel="preload" as="style" onload="this.onload=null;this.rel='stylesheet'"
        href="https://cdn.jsdelivr.net/npm/@shoelace-style/shoelace@2.19.1/cdn/themes/light.css">
    <link rel="stylesheet" href="css/styles.css">
    <link rel="stylesheet" href="css/layer-interactions.css">

    <!-- Application Scripts -->
    <script defer src="https://cdn.jsdelivr.net/npm/@tailwindcss/browser@4"></script><!-- Tailwind CSS via CDN -->
    <script defer src="https://cdn.jsdelivr.net/npm/jquery@3.7.1/dist/jquery.min.js"></script><!-- Add jQuery -->
    <script defer src="https://cdn.jsdelivr.net/npm/mapbox-gl@3.16.0/dist/mapbox-gl.min.js"></script>
    <!-- Mapbox GL JS -->
    <script defer src="https://cdn.jsdelivr.net/npm/marked@14.1.3/marked.min.js"></script><!-- Mapbox GL JS -->
<<<<<<< HEAD
    <script defer src="https://cdn.jsdelivr.net/npm/@mapbox/search-js-web@1.0.0/dist/mapboxsearch.js"></script><!-- Mapbox Search JS -->
    <script defer type="module" src="https://cdn.jsdelivr.net/npm/@shoelace-style/shoelace@2.19.1/cdn/shoelace.js"></script><!-- Shoelace Components -->
=======
    <script defer src="https://api.mapbox.com/search-js/v1.0.0/web.js"></script><!-- Mapbox Search JS -->
    <script defer type="module"
        src="https://cdn.jsdelivr.net/npm/@shoelace-style/shoelace@2.19.1/cdn/shoelace.js"></script>
    <!-- Shoelace Components -->
    <script defer src="js/geolocation-control.js"></script>
    <script defer src="js/mapbox-gl-view-control.js"></script>
    <script defer src="js/map-search-control.js"></script>
>>>>>>> cd8cfb9a
    <script defer src="js/pwa/register-sw.js"></script><!-- Service Worker Registration -->
    <script defer type="module" src="js/index.js"></script>
</head>

<body class="flex flex-col full-viewport-height">
    <!-- Header -->
    <header class="bg-gray-900 text-white p-4 flex justify-between items-center">
        <div class="flex items-center gap-4">
            <div id="mapbox-search-box-container"></div>
        </div>
<<<<<<< HEAD
        <div id="top-header" class="flex items-center gap-4"></div>
=======
        <div class="flex gap-4 items-center">
            <!-- Navigation Dropdown -->
            <sl-dropdown>
                <sl-button slot="trigger" variant="text" size="small"
                    class="nav-dropdown-trigger interactive-nav-button" title="Navigation menu">
                    <svg class="w-4 h-4" fill="currentColor" viewBox="0 0 20 20" aria-hidden="true">
                        <path fill-rule="evenodd"
                            d="M3 5a1 1 0 011-1h12a1 1 0 110 2H4a1 1 0 01-1-1zM3 10a1 1 0 011-1h12a1 1 0 110 2H4a1 1 0 01-1-1zM3 15a1 1 0 011-1h12a1 1 0 110 2H4a1 1 0 01-1-1z"
                            clip-rule="evenodd" />
                    </svg>
                </sl-button>
                <sl-menu>
                    <sl-menu-item id="help-menu-item">
                        <sl-icon slot="prefix" name="info-circle-fill"></sl-icon>
                        About
                    </sl-menu-item>
                    <sl-divider></sl-divider>
                    <sl-menu-item href="privacy.html">
                        Privacy Policy
                    </sl-menu-item>
                    <sl-divider></sl-divider>
                    <sl-menu-item href="./bus/">
                        <svg slot="prefix" class="w-4 h-4" fill="currentColor" viewBox="0 0 20 20">
                            <path
                                d="M 202,454 C 197,452 192,447 190,442 C 188,439 188,436 188,420 C 187,408 186,402 186,402 C 185,401 178,401 171,401 L 157,401 L 157,307 L 157,213 L 166,148 C 171,113 176,81 176,78 C 179,71 185,62 192,56 C 198,51 216,42 228,38 C 238,35 257,30 274,27 C 319,19 356,20 404,29 C 458,40 485,54 493,77 C 494,81 498,105 504,149 L 512,214 L 512,308 L 512,401 L 499,401 C 491,401 485,401 484,402 C 484,402 483,408 483,420 C 482,440 481,444 474,450 C 461,461 438,456 433,440 C 433,438 432,429 432,420 C 432,407 432,404 430,402 C 429,401 419,401 335,401 C 251,401 241,401 240,402 C 238,404 238,407 238,421 C 238,436 238,438 236,442 C 233,448 230,451 224,454 C 218,456 207,456 202,454 Z M 221,342 C 231,339 237,330 237,320 C 237,306 227,295 213,295 C 206,295 202,296 197,301 C 191,306 189,311 189,319 C 189,327 191,332 196,337 C 202,343 213,345 221,342 Z M 468,341 C 486,332 486,307 468,298 C 455,291 440,297 434,310 C 432,315 432,325 435,330 C 441,342 456,347 468,341 Z M 470,232 C 473,231 476,230 478,229 C 480,226 482,219 481,214 C 481,213 478,189 474,162 C 467,111 466,107 461,103 C 456,98 458,98 336,98 C 253,98 219,98 215,99 C 210,100 205,105 204,111 C 201,120 188,218 189,222 C 190,227 194,231 199,232 C 206,233 464,233 470,232 Z M 411,76 C 415,75 418,72 419,67 C 419,63 417,58 413,56 C 412,55 389,55 334,55 C 263,55 257,55 255,57 C 251,60 250,66 253,72 C 254,73 256,75 258,75 C 259,76 261,76 262,76 C 264,77 407,77 411,76 Z" />
                        </svg>
                        Bus
                    </sl-menu-item>
                    <sl-menu-item href="./sound/">
                        <svg slot="prefix" class="w-4 h-4" fill="currentColor" viewBox="0 0 20 20">
                            <path
                                d="M9.383 3.076A1 1 0 0110 4v12a1 1 0 01-1.707.707L4.586 13H2a1 1 0 01-1-1V8a1 1 0 011-1h2.586l3.707-3.707a1 1 0 011.09-.217zM14.657 2.929a1 1 0 011.414 0A9.972 9.972 0 0119 10a9.972 9.972 0 01-2.929 7.071a1 1 0 01-1.414-1.414A7.971 7.971 0 0017 10c0-2.21-.894-4.208-2.343-5.657a1 1 0 010-1.414zm-2.829 2.828a1 1 0 011.415 0A5.983 5.983 0 0115 10a5.984 5.984 0 01-1.757 4.243a1 1 0 01-1.415-1.415A3.984 3.984 0 0013 10a3.983 3.983 0 00-1.172-2.828a1 1 0 010-1.415z" />
                        </svg>
                        Noiselogger
                    </sl-menu-item>
                    <sl-menu-item href="./contact/">
                        <svg slot="prefix" class="w-4 h-4" fill="currentColor" viewBox="0 0 20 20">
                            <path
                                d="M4 4a2 2 0 00-2 2v1h16V6a2 2 0 00-2-2H4zM18 9H2v5a2 2 0 002 2h12a2 2 0 002-2V9zM4 13a1 1 0 011-1h1a1 1 0 110 2H5a1 1 0 01-1-1zm5-1a1 1 0 100 2h1a1 1 0 100-2H9z" />
                        </svg>
                        Goa Contact Sheet
                    </sl-menu-item>
                    <sl-divider></sl-divider>
                    <sl-menu-item href="https://github.com/publicmap/amche-goa" target="_blank">
                        <svg slot="prefix" class="w-4 h-4" fill="currentColor" viewBox="0 0 20 20">
                            <path fill-rule="evenodd"
                                d="M12.316 3.051a1 1 0 01.633 1.265l-4 12a1 1 0 11-1.898-.632l4-12a1 1 0 011.265-.633zM5.707 6.293a1 1 0 010 1.414L3.414 10l2.293 2.293a1 1 0 11-1.414 1.414l-3-3a1 1 0 010-1.414l3-3a1 1 0 011.414 0zm8.586 0a1 1 0 011.414 0l3 3a1 1 0 010 1.414l-3 3a1 1 0 11-1.414-1.414L16.586 10l-2.293-2.293a1 1 0 010-1.414z"
                                clip-rule="evenodd" />
                        </svg>
                        Source
                    </sl-menu-item>
                    <sl-menu-item href="https://forms.gle/8J4HTJMUM1thWpGK9" target="_blank">
                        <svg slot="prefix" class="w-4 h-4" fill="currentColor" viewBox="0 0 20 20">
                            <path fill-rule="evenodd"
                                d="M18 5v8a2 2 0 01-2 2h-5l-5 4v-4H4a2 2 0 01-2-2V5a2 2 0 012-2h12a2 2 0 012 2zM7 8H5v2h2V8zm2 0h2v2H9V8zm6 0h-2v2h2V8z"
                                clip-rule="evenodd" />
                        </svg>
                        Feedback
                    </sl-menu-item>
                </sl-menu>
            </sl-dropdown>
>>>>>>> cd8cfb9a
        </div>
    </header>

    <!-- Wrap main content in a container -->
    <div class="flex flex-grow relative h-full">
        <!-- Map Container -->
        <main class="flex-grow relative h-full">
            <div id="map" style="width: 100%; height: 100%;"></div>
            <!-- Add drawer inside the map container -->
            <sl-drawer id="map-controls-drawer" label="Maps नकासो" placement="start" class="drawer-placement-start">
                <div slot="label" class="flex items-center gap-2">
                    <sl-icon name="globe" style="font-size: 16px;"></sl-icon>
                    Maps नकासो
                </div>
                <div id="layer-controls-loader" class="p-4">
                    <div class="flex flex-col gap-4" id="skeleton-container"></div>
                </div>
                <div id="map-layer-filter" class="sticky top-0 z-10 hidden">
<<<<<<< HEAD
                    <!-- Atlas Section Heading -->
                    <div class="atlas-section-header mb-2">
                        <div class="flex items-center gap-2 mb-2">
                            <button id="atlas-filter-select" class="atlas-selector-btn">
                                <span id="atlas-filter-text">All Atlases</span>
                            </button>
                            <button id="atlas-view-location-btn" class="atlas-view-location-btn" style="display: none;">
                                <sl-icon name="geo-alt" style="font-size: 14px;"></sl-icon>
                            </button>
                        </div>

                        <!-- Search/New Layer Toggle -->
                        <div class="flex gap-2 items-stretch">
=======
                    <!-- Search and Atlas Filter in a single row -->
                    <div class="flex gap-2 items-stretch">
                        <div style="width: 60%; min-width: 0;">
>>>>>>> cd8cfb9a
                            <sl-input id="layer-search-input" placeholder="Search layers..." clearable class="w-full"
                                size="small">
                                <sl-icon slot="prefix" name="search"></sl-icon>
                            </sl-input>
<<<<<<< HEAD
                            <button id="new-layer-btn" class="new-layer-btn">
                                <sl-icon name="plus-circle" style="font-size: 14px; margin-right: 6px;"></sl-icon>
                                <span>New Layer</span>
                            </button>
                        </div>
=======
                        </div>
                        <div style="width: 40%; min-width: 0;">
                            <button id="atlas-filter-select" class="atlas-selector-btn w-full">
                                <sl-icon name="globe" style="font-size: 14px; margin-right: 6px;"></sl-icon>
                                <span id="atlas-filter-text">All Atlases</span>
                            </button>
                        </div>
                    </div>

                    <div class="flex items-center justify-end gap-2 mt-2">
                        <label class="text-sm text-white">Hide inactive</label>
                        <sl-switch id="hide-inactive-switch" size="small"></sl-switch>
>>>>>>> cd8cfb9a
                    </div>
                </div>
                <div id="layer-controls-container" class="hidden"></div>
            </sl-drawer>

            <div id="edit-mode-control" style="display: none;"
                class="mapboxgl-ctrl mapboxgl-ctrl-group absolute bottom-10 right-0 z-10 bg-white rounded shadow-md mr-2">
                <button id="edit-mode-toggle"
                    class="px-2 py-1 text-sm flex items-center justify-center hover:bg-blue-500"
                    aria-label="Toggle Edit Mode" title="Toggle Edit Mode">
                    <span aria-hidden="true">📌</span>
                </button>
            </div>
        </main>
    </div>
</body>

</html><|MERGE_RESOLUTION|>--- conflicted
+++ resolved
@@ -59,11 +59,6 @@
 
     <link rel="preconnect" href="https://fonts.googleapis.com" crossorigin />
     <link rel="preconnect" href="https://cdn.jsdelivr.net" />
-<<<<<<< HEAD
-=======
-    <link rel="preload" as="fetch" crossorigin="anonymous" href="config/_defaults.json" />
-    <!-- Add this in the head section, before the map-init.js script -->
->>>>>>> cd8cfb9a
 
     <link rel="preload" as="style" onload="this.onload=null;this.rel='stylesheet'"
         href="https://fonts.googleapis.com/css2?family=Open+Sans:wght@600&display=swap">
@@ -80,18 +75,8 @@
     <script defer src="https://cdn.jsdelivr.net/npm/mapbox-gl@3.16.0/dist/mapbox-gl.min.js"></script>
     <!-- Mapbox GL JS -->
     <script defer src="https://cdn.jsdelivr.net/npm/marked@14.1.3/marked.min.js"></script><!-- Mapbox GL JS -->
-<<<<<<< HEAD
     <script defer src="https://cdn.jsdelivr.net/npm/@mapbox/search-js-web@1.0.0/dist/mapboxsearch.js"></script><!-- Mapbox Search JS -->
     <script defer type="module" src="https://cdn.jsdelivr.net/npm/@shoelace-style/shoelace@2.19.1/cdn/shoelace.js"></script><!-- Shoelace Components -->
-=======
-    <script defer src="https://api.mapbox.com/search-js/v1.0.0/web.js"></script><!-- Mapbox Search JS -->
-    <script defer type="module"
-        src="https://cdn.jsdelivr.net/npm/@shoelace-style/shoelace@2.19.1/cdn/shoelace.js"></script>
-    <!-- Shoelace Components -->
-    <script defer src="js/geolocation-control.js"></script>
-    <script defer src="js/mapbox-gl-view-control.js"></script>
-    <script defer src="js/map-search-control.js"></script>
->>>>>>> cd8cfb9a
     <script defer src="js/pwa/register-sw.js"></script><!-- Service Worker Registration -->
     <script defer type="module" src="js/index.js"></script>
 </head>
@@ -102,71 +87,7 @@
         <div class="flex items-center gap-4">
             <div id="mapbox-search-box-container"></div>
         </div>
-<<<<<<< HEAD
         <div id="top-header" class="flex items-center gap-4"></div>
-=======
-        <div class="flex gap-4 items-center">
-            <!-- Navigation Dropdown -->
-            <sl-dropdown>
-                <sl-button slot="trigger" variant="text" size="small"
-                    class="nav-dropdown-trigger interactive-nav-button" title="Navigation menu">
-                    <svg class="w-4 h-4" fill="currentColor" viewBox="0 0 20 20" aria-hidden="true">
-                        <path fill-rule="evenodd"
-                            d="M3 5a1 1 0 011-1h12a1 1 0 110 2H4a1 1 0 01-1-1zM3 10a1 1 0 011-1h12a1 1 0 110 2H4a1 1 0 01-1-1zM3 15a1 1 0 011-1h12a1 1 0 110 2H4a1 1 0 01-1-1z"
-                            clip-rule="evenodd" />
-                    </svg>
-                </sl-button>
-                <sl-menu>
-                    <sl-menu-item id="help-menu-item">
-                        <sl-icon slot="prefix" name="info-circle-fill"></sl-icon>
-                        About
-                    </sl-menu-item>
-                    <sl-divider></sl-divider>
-                    <sl-menu-item href="privacy.html">
-                        Privacy Policy
-                    </sl-menu-item>
-                    <sl-divider></sl-divider>
-                    <sl-menu-item href="./bus/">
-                        <svg slot="prefix" class="w-4 h-4" fill="currentColor" viewBox="0 0 20 20">
-                            <path
-                                d="M 202,454 C 197,452 192,447 190,442 C 188,439 188,436 188,420 C 187,408 186,402 186,402 C 185,401 178,401 171,401 L 157,401 L 157,307 L 157,213 L 166,148 C 171,113 176,81 176,78 C 179,71 185,62 192,56 C 198,51 216,42 228,38 C 238,35 257,30 274,27 C 319,19 356,20 404,29 C 458,40 485,54 493,77 C 494,81 498,105 504,149 L 512,214 L 512,308 L 512,401 L 499,401 C 491,401 485,401 484,402 C 484,402 483,408 483,420 C 482,440 481,444 474,450 C 461,461 438,456 433,440 C 433,438 432,429 432,420 C 432,407 432,404 430,402 C 429,401 419,401 335,401 C 251,401 241,401 240,402 C 238,404 238,407 238,421 C 238,436 238,438 236,442 C 233,448 230,451 224,454 C 218,456 207,456 202,454 Z M 221,342 C 231,339 237,330 237,320 C 237,306 227,295 213,295 C 206,295 202,296 197,301 C 191,306 189,311 189,319 C 189,327 191,332 196,337 C 202,343 213,345 221,342 Z M 468,341 C 486,332 486,307 468,298 C 455,291 440,297 434,310 C 432,315 432,325 435,330 C 441,342 456,347 468,341 Z M 470,232 C 473,231 476,230 478,229 C 480,226 482,219 481,214 C 481,213 478,189 474,162 C 467,111 466,107 461,103 C 456,98 458,98 336,98 C 253,98 219,98 215,99 C 210,100 205,105 204,111 C 201,120 188,218 189,222 C 190,227 194,231 199,232 C 206,233 464,233 470,232 Z M 411,76 C 415,75 418,72 419,67 C 419,63 417,58 413,56 C 412,55 389,55 334,55 C 263,55 257,55 255,57 C 251,60 250,66 253,72 C 254,73 256,75 258,75 C 259,76 261,76 262,76 C 264,77 407,77 411,76 Z" />
-                        </svg>
-                        Bus
-                    </sl-menu-item>
-                    <sl-menu-item href="./sound/">
-                        <svg slot="prefix" class="w-4 h-4" fill="currentColor" viewBox="0 0 20 20">
-                            <path
-                                d="M9.383 3.076A1 1 0 0110 4v12a1 1 0 01-1.707.707L4.586 13H2a1 1 0 01-1-1V8a1 1 0 011-1h2.586l3.707-3.707a1 1 0 011.09-.217zM14.657 2.929a1 1 0 011.414 0A9.972 9.972 0 0119 10a9.972 9.972 0 01-2.929 7.071a1 1 0 01-1.414-1.414A7.971 7.971 0 0017 10c0-2.21-.894-4.208-2.343-5.657a1 1 0 010-1.414zm-2.829 2.828a1 1 0 011.415 0A5.983 5.983 0 0115 10a5.984 5.984 0 01-1.757 4.243a1 1 0 01-1.415-1.415A3.984 3.984 0 0013 10a3.983 3.983 0 00-1.172-2.828a1 1 0 010-1.415z" />
-                        </svg>
-                        Noiselogger
-                    </sl-menu-item>
-                    <sl-menu-item href="./contact/">
-                        <svg slot="prefix" class="w-4 h-4" fill="currentColor" viewBox="0 0 20 20">
-                            <path
-                                d="M4 4a2 2 0 00-2 2v1h16V6a2 2 0 00-2-2H4zM18 9H2v5a2 2 0 002 2h12a2 2 0 002-2V9zM4 13a1 1 0 011-1h1a1 1 0 110 2H5a1 1 0 01-1-1zm5-1a1 1 0 100 2h1a1 1 0 100-2H9z" />
-                        </svg>
-                        Goa Contact Sheet
-                    </sl-menu-item>
-                    <sl-divider></sl-divider>
-                    <sl-menu-item href="https://github.com/publicmap/amche-goa" target="_blank">
-                        <svg slot="prefix" class="w-4 h-4" fill="currentColor" viewBox="0 0 20 20">
-                            <path fill-rule="evenodd"
-                                d="M12.316 3.051a1 1 0 01.633 1.265l-4 12a1 1 0 11-1.898-.632l4-12a1 1 0 011.265-.633zM5.707 6.293a1 1 0 010 1.414L3.414 10l2.293 2.293a1 1 0 11-1.414 1.414l-3-3a1 1 0 010-1.414l3-3a1 1 0 011.414 0zm8.586 0a1 1 0 011.414 0l3 3a1 1 0 010 1.414l-3 3a1 1 0 11-1.414-1.414L16.586 10l-2.293-2.293a1 1 0 010-1.414z"
-                                clip-rule="evenodd" />
-                        </svg>
-                        Source
-                    </sl-menu-item>
-                    <sl-menu-item href="https://forms.gle/8J4HTJMUM1thWpGK9" target="_blank">
-                        <svg slot="prefix" class="w-4 h-4" fill="currentColor" viewBox="0 0 20 20">
-                            <path fill-rule="evenodd"
-                                d="M18 5v8a2 2 0 01-2 2h-5l-5 4v-4H4a2 2 0 01-2-2V5a2 2 0 012-2h12a2 2 0 012 2zM7 8H5v2h2V8zm2 0h2v2H9V8zm6 0h-2v2h2V8z"
-                                clip-rule="evenodd" />
-                        </svg>
-                        Feedback
-                    </sl-menu-item>
-                </sl-menu>
-            </sl-dropdown>
->>>>>>> cd8cfb9a
         </div>
     </header>
 
@@ -185,36 +106,13 @@
                     <div class="flex flex-col gap-4" id="skeleton-container"></div>
                 </div>
                 <div id="map-layer-filter" class="sticky top-0 z-10 hidden">
-<<<<<<< HEAD
-                    <!-- Atlas Section Heading -->
-                    <div class="atlas-section-header mb-2">
-                        <div class="flex items-center gap-2 mb-2">
-                            <button id="atlas-filter-select" class="atlas-selector-btn">
-                                <span id="atlas-filter-text">All Atlases</span>
-                            </button>
-                            <button id="atlas-view-location-btn" class="atlas-view-location-btn" style="display: none;">
-                                <sl-icon name="geo-alt" style="font-size: 14px;"></sl-icon>
-                            </button>
-                        </div>
-
-                        <!-- Search/New Layer Toggle -->
-                        <div class="flex gap-2 items-stretch">
-=======
                     <!-- Search and Atlas Filter in a single row -->
                     <div class="flex gap-2 items-stretch">
                         <div style="width: 60%; min-width: 0;">
->>>>>>> cd8cfb9a
                             <sl-input id="layer-search-input" placeholder="Search layers..." clearable class="w-full"
                                 size="small">
                                 <sl-icon slot="prefix" name="search"></sl-icon>
                             </sl-input>
-<<<<<<< HEAD
-                            <button id="new-layer-btn" class="new-layer-btn">
-                                <sl-icon name="plus-circle" style="font-size: 14px; margin-right: 6px;"></sl-icon>
-                                <span>New Layer</span>
-                            </button>
-                        </div>
-=======
                         </div>
                         <div style="width: 40%; min-width: 0;">
                             <button id="atlas-filter-select" class="atlas-selector-btn w-full">
@@ -227,7 +125,6 @@
                     <div class="flex items-center justify-end gap-2 mt-2">
                         <label class="text-sm text-white">Hide inactive</label>
                         <sl-switch id="hide-inactive-switch" size="small"></sl-switch>
->>>>>>> cd8cfb9a
                     </div>
                 </div>
                 <div id="layer-controls-container" class="hidden"></div>
